/*
 * Copyright 2024 - 2025 Simon Massey
 *
 * Licensed under the Apache License, Version 2.0 (the "License");
 * you may not use this file except in compliance with the License.
 * You may obtain a copy of the License at
 *
 *     http://www.apache.org/licenses/LICENSE-2.0
 *
 * Unless required by applicable law or agreed to in writing, software
 * distributed under the License is distributed on an "AS IS" BASIS,
 * WITHOUT WARRANTIES OR CONDITIONS OF ANY KIND, either express or implied.
 * See the License for the specific language governing permissions and
 * limitations under the License.
 */
package com.github.trex_paxos;

import com.github.trex_paxos.msg.*;
import net.jqwik.api.*;

import java.util.HashMap;
import java.util.Map;
import java.util.Optional;
import java.util.TreeMap;
import java.util.concurrent.atomic.AtomicLong;
import java.util.concurrent.atomic.AtomicReference;
import java.util.logging.Level;

<<<<<<< HEAD
// FIXME we need to test era
=======
// FIXME: Add era as a parameter to the test case
>>>>>>> e386071a
public class AcceptResponsePropertyTests {
  record TestCase(
      ArbitraryValues.RoleState role,
      ArbitraryValues.NodeIdentifierRelation nodeIdentifierRelation,
      ArbitraryValues.VoteOutcome voteOutcome,
      ArbitraryValues.OutOfOrder outOfOrder
  ) {
  }

  final QuorumStrategy threeNodeQuorum = new SimpleMajority(3);

  @Property(generation = GenerationMode.EXHAUSTIVE)
  void acceptResponseTests(@ForAll("testCases") TestCase testCase) {
    final var thisNodeId = (short) 2;

    final var otherNodeId = switch (testCase.nodeIdentifierRelation) {
      case LESS -> (short) (thisNodeId - 1);
      case EQUAL -> thisNodeId;
      case GREATER -> (short) (thisNodeId + 1);
    };

    final var thisCounter = 100;
    final var thisPromise = new BallotNumber((short) 0, thisCounter, thisNodeId);

    final var thisFixed = 10L;

    final var journaledAccepts = new AtomicReference<Map<Long, Accept>>(new HashMap<>());
    // Setup journal with accepts
    final var journal = new FakeJournal(thisPromise, thisFixed) {

      @Override
      public Optional<Accept> readAccept(long logIndex) {
        return journaledAccepts.get().containsKey(logIndex) ?
            Optional.of(journaledAccepts.get().get(logIndex)) :
            Optional.empty();
      }
    };

    // we are going to set our own vote to be true of false simply to rig our election
    // in reality we would expect we would expect our self vote to usually be true
    // and that we would need two other votes to every loose an election. however we
    // are not trying to model reality we are trying to explore the state space.
    final var thisVote = switch (testCase.voteOutcome) {
      case WIN, WAIT -> true;
      case LOSE -> false;
    };

    final var slotAtomic = new AtomicLong(thisFixed + 1);

    // Setup node with role and the rigged acceptVotes that will trigger either a win or a loose
    final var node = new TrexNode(Level.INFO, thisNodeId, threeNodeQuorum, journal) {
      {
        role = switch (testCase.role) {
          case FOLLOW -> TrexRole.FOLLOW;
          case RECOVER -> TrexRole.RECOVER;
          case LEAD -> TrexRole.LEAD;
        };

        if (role != TrexRole.FOLLOW) {
          term = thisPromise;
        }

        // if we have a ga
        if (testCase.outOfOrder == ArbitraryValues.OutOfOrder.TRUE) {
          // drop a rigged vote in at the first slot
          final var s = slotAtomic.getAndIncrement();
          final var v = createAcceptVotes(s);
          // Setup gap scenario we first add chosen `accept` before gap
          acceptVotesByLogIndex.put(v.accept().slotTerm().logIndex(), v.votes());
          // we need to put it into the journal
          journaledAccepts.get().put(s, v.accept());
          // then increment the slot counter without adding an `accept`
          slotAtomic.getAndIncrement();
        }

        // now we add the rigged vote for at least one slot which may be the only slot else after a gap
        final var s = slotAtomic.get();
        final var v = createAcceptVotes(s);
        // Setup gap scenario we first add chosen `slotTerm` before gap
        acceptVotesByLogIndex.put(v.accept().slotTerm().logIndex(), v.votes());
        // we need to put it into the journal
        journaledAccepts.get().put(s, v.accept());
      }

      record CreatedData(Accept accept, AcceptVotes votes) {
      }

      ///  Set up an `accept` and `acceptVotes` for a given slot
      private CreatedData createAcceptVotes(long s) {
        final var a = new Accept(thisNodeId, s, thisPromise, NoOperation.NOOP);
        final Map<Short, AcceptResponse> responses = new TreeMap<>();
        responses.put(thisNodeId, new AcceptResponse(thisNodeId, thisNodeId, a.era(),
            new AcceptResponse.Vote(thisNodeId, thisNodeId, a.slotTerm(), thisVote), s));
        AcceptVotes votes = new AcceptVotes(a.slotTerm(), responses, false);
        return new CreatedData(a, votes);
      }
    };

    //  if the election is rigged top `WIN` or `LOSE` we need a vote
    //  if we want to rig for a `WAIT` then our vote is opposite to the self vote
    final var otherVote = switch (testCase.voteOutcome) {
      case WIN -> true;
      case LOSE, WAIT -> false;
    };

    // Create accept response for the next slot
    final var slot = slotAtomic.get();
    final SlotTerm slotTerm = new SlotTerm(slot, thisPromise);
    final var vote = new AcceptResponse.Vote(otherNodeId, thisNodeId, slotTerm, otherVote);
    final var acceptResponse = new AcceptResponse(otherNodeId, thisNodeId, slotTerm.era(), vote,
        slot);

    // now that we have set up based on our role, the other nodeIdentifier relation, the vote outcome
    // we can run the algorithm to see if we issue the fixed message or not
    final var result = node.paxos(acceptResponse);

    if (result instanceof TrexResult(final var messages, final var commands)) {
      // both followers and revolvers will process accept responses yet followers ignore them
      // nodes ignore responses not sent to them
      //  ignore responses sent to ourself
      if (testCase.role == ArbitraryValues.RoleState.FOLLOW
          || acceptResponse.to() != thisNodeId
          || testCase.nodeIdentifierRelation == ArbitraryValues.NodeIdentifierRelation.EQUAL
      ) {
        // Followers ignore accept responses
        assert messages.isEmpty();
        assert commands.isEmpty();
      } else if (testCase.role == ArbitraryValues.RoleState.LEAD &&
          acceptResponse.highestFixedIndex() > thisFixed) {
        // Leader must back down if other node has higher fixed index
        assert node.getRole() == TrexNode.TrexRole.FOLLOW;
        assert messages.isEmpty();
      } else if (testCase.voteOutcome == ArbitraryValues.VoteOutcome.WIN &&
          testCase.outOfOrder == ArbitraryValues.OutOfOrder.FALSE) {
        // Should fix id and send Fixed message for contiguous slots
        assert !messages.isEmpty();
        assert messages.getFirst() instanceof Fixed;
        assert !commands.isEmpty();
      } else if (testCase.voteOutcome == ArbitraryValues.VoteOutcome.WIN &&
          testCase.outOfOrder == ArbitraryValues.OutOfOrder.TRUE) {
        // Should not fix id or send Fixed message when gaps exist
        assert messages.isEmpty();
        assert commands.isEmpty();
      } else {
        assert testCase.voteOutcome == ArbitraryValues.VoteOutcome.LOSE
            || testCase.voteOutcome == ArbitraryValues.VoteOutcome.WAIT;
        // No majority yet
        assert messages.isEmpty();
        assert commands.isEmpty();
      }
    }
  }

  @Provide
  Arbitrary<TestCase> testCases() {
    return Combinators.combine(
        Arbitraries.of(ArbitraryValues.RoleState.values()),
        Arbitraries.of(ArbitraryValues.NodeIdentifierRelation.values()),
        Arbitraries.of(ArbitraryValues.VoteOutcome.values()),
        Arbitraries.of(ArbitraryValues.OutOfOrder.values())
    ).as(TestCase::new);
  }
}<|MERGE_RESOLUTION|>--- conflicted
+++ resolved
@@ -26,11 +26,7 @@
 import java.util.concurrent.atomic.AtomicReference;
 import java.util.logging.Level;
 
-<<<<<<< HEAD
 // FIXME we need to test era
-=======
-// FIXME: Add era as a parameter to the test case
->>>>>>> e386071a
 public class AcceptResponsePropertyTests {
   record TestCase(
       ArbitraryValues.RoleState role,
