/*
 * Copyright 2024 - 2025 Simon Massey
 *
 * Licensed under the Apache License, Version 2.0 (the "License");
 * you may not use this file except in compliance with the License.
 * You may obtain a copy of the License at
 *
 *     http://www.apache.org/licenses/LICENSE-2.0
 *
 * Unless required by applicable law or agreed to in writing, software
 * distributed under the License is distributed on an "AS IS" BASIS,
 * WITHOUT WARRANTIES OR CONDITIONS OF ANY KIND, either express or implied.
 * See the License for the specific language governing permissions and
 * limitations under the License.
 */
package com.github.trex_paxos;

import com.github.trex_paxos.msg.*;
import net.jqwik.api.*;

import java.util.Optional;
import java.util.TreeMap;
import java.util.concurrent.atomic.AtomicBoolean;
import java.util.concurrent.atomic.AtomicLong;
import java.util.logging.Level;

<<<<<<< HEAD
// FIXME we need to test era
=======
// FIXME: Add era as a parameter to the test case
>>>>>>> e386071a
public class PrepareResponsePropertyTests {

  enum SlotExpansion {
    LESS_THAN, EQUAL, GREATER_THAN
  }

  enum RangeToRecover {
    ONE, MANY
  }

  record TestCase(
      ArbitraryValues.RoleState role,
      ArbitraryValues.NodeIdentifierRelation nodeIdentifierRelation,
      ArbitraryValues.VoteOutcome voteOutcome,
      SlotExpansion slotExpansion,
      RangeToRecover rangeToRecover
  ) {
  }

  final QuorumStrategy threeNodeQuorum = new SimpleMajority(3);

  @Property(generation = GenerationMode.EXHAUSTIVE)
  void prepareResponseTests(@ForAll("testCases") TestCase testCase) {
    final var thisNodeId = (short) 2;
    final var otherNodeId = switch (testCase.nodeIdentifierRelation) {
      case LESS -> (byte) (thisNodeId - 1);
      case EQUAL -> thisNodeId;
      case GREATER -> (byte) (thisNodeId + 1);
    };

    final var thisCounter = 100;
    final var thisPromise = new BallotNumber((short) 0, thisCounter, thisNodeId);
    final var thisFixed = 10L;

    //  slotAtomic is used to track test slot number for the prepare response
    final var slotAtomic = new AtomicLong(thisFixed + 1);
    final var journalWritten = new AtomicBoolean(false);

    //  only on a WIN will the algorithm recurse and write to the journal to process the self-accept.
    final var journal = new FakeJournal(thisPromise, thisFixed) {
      @Override
      public void writeProgress(Progress progress) {
        journalWritten.set(true);
      }

      @Override
      public void writeAccept(Accept accept) {
        journalWritten.set(true);
      }
    };

    // we are going to set our own vote to be true of false simply to rig our election
    // in reality we would expect we would expect our self vote to usually be true
    // and that we would need two other votes to every loose an election. however we
    // are not trying to model reality we are trying to explore the state space.
    final var thisVote = switch (testCase.voteOutcome) {
      case WIN, WAIT -> true;
      case LOSE -> false;
    };

    final var node = new TrexNode(Level.INFO, thisNodeId, threeNodeQuorum, journal) {{
      role = switch (testCase.role) {
        case FOLLOW -> TrexRole.FOLLOW;
        case RECOVER -> TrexRole.RECOVER;
        case LEAD -> TrexRole.LEAD;
      };

      if (role != TrexRole.FOLLOW) {
        term = thisPromise;
        final var slot = slotAtomic.get();
        final var responses = new TreeMap<Short, PrepareResponse>();
        final var prepareResponse = createPrepareResponse(slot, thisVote);
        responses.put(thisNodeId, prepareResponse);
        prepareResponsesByLogIndex.put(slot, responses);
      }
    }};

    final var slot = slotAtomic.get();
    final var highestAcceptedIndex = switch (testCase.slotExpansion) {
      case LESS_THAN -> slot - 1;
      case EQUAL -> slot;
      case GREATER_THAN -> slot + 5;
    };

    final var otherVote = switch (testCase.voteOutcome) {
      case WIN -> true;
      case LOSE, WAIT -> false;
    };

    final var slotTerm = new SlotTerm(slot, thisPromise);
    final var vote = new PrepareResponse.Vote(otherNodeId, thisNodeId, slotTerm, otherVote);
    final var prepareResponse = new PrepareResponse(otherNodeId, thisNodeId, slotTerm.era(), vote,
        Optional.of(new Accept(otherNodeId, slot, thisPromise, NoOperation.NOOP)),
        highestAcceptedIndex);

    final var result = node.paxos(prepareResponse);

    if (testCase.role == ArbitraryValues.RoleState.RECOVER) {
      if (result instanceof TrexResult(final var messages, final var commands)) {
        if (prepareResponse.to() != thisNodeId
            || testCase.nodeIdentifierRelation == ArbitraryValues.NodeIdentifierRelation.EQUAL) {
          assert !journalWritten.get();
          assert messages.isEmpty();
          assert commands.isEmpty();
        } else if (testCase.voteOutcome == ArbitraryValues.VoteOutcome.WIN) {
          assert journalWritten.get();
          if (testCase.slotExpansion == SlotExpansion.GREATER_THAN) {
            assert !messages.isEmpty();
            assert messages.stream().allMatch(m -> m instanceof Prepare || m instanceof Accept);
          } else if (testCase.rangeToRecover == RangeToRecover.ONE) {
            assert !messages.isEmpty();
            assert messages.getFirst() instanceof Accept;
            assert node.getRole() == TrexNode.TrexRole.LEAD;
          }
        } else {
          assert !journalWritten.get();
          assert messages.isEmpty();
          assert commands.isEmpty();
          assert testCase.voteOutcome != ArbitraryValues.VoteOutcome.LOSE || node.getRole() == TrexNode.TrexRole.FOLLOW;
        }
      }
    }
  }

  private PrepareResponse createPrepareResponse(long slot, boolean vote) {
    final var slotTerm = new SlotTerm(slot, new BallotNumber((short) 0, 100, (short) 2));
    final var v = new PrepareResponse.Vote((short) 2, (short) 2, slotTerm, vote);
    return new PrepareResponse((short) 2, (short) 2, slotTerm.era(), v, Optional.empty(), slot);
  }

  @Provide
  Arbitrary<TestCase> testCases() {
    return Combinators.combine(
        Arbitraries.of(ArbitraryValues.RoleState.values()),
        Arbitraries.of(ArbitraryValues.NodeIdentifierRelation.values()),
        Arbitraries.of(ArbitraryValues.VoteOutcome.values()),
        Arbitraries.of(SlotExpansion.values()),
        Arbitraries.of(RangeToRecover.values())
    ).as(TestCase::new);
  }
}<|MERGE_RESOLUTION|>--- conflicted
+++ resolved
@@ -24,11 +24,7 @@
 import java.util.concurrent.atomic.AtomicLong;
 import java.util.logging.Level;
 
-<<<<<<< HEAD
 // FIXME we need to test era
-=======
-// FIXME: Add era as a parameter to the test case
->>>>>>> e386071a
 public class PrepareResponsePropertyTests {
 
   enum SlotExpansion {
