--- conflicted
+++ resolved
@@ -19,19 +19,8 @@
   int GCM_TAG_LENGTH_BITS = 128;
 
   // Protocol sizing
-<<<<<<< HEAD
-  public static final int MAX_UDP_SIZE = 65507;
-  public static final int MIN_MESSAGE_SIZE = HEADER_SIZE + 1; // Header + flags
-  public static final int DEK_THRESHOLD = 64;
-  public static final int DEK_KEY_SIZE = 16;
-
-  private PaxeProtocol() {
-  }
-
-=======
   int MAX_UDP_SIZE = 65507;
   int MIN_MESSAGE_SIZE = HEADER_SIZE + 1; // Header + flags
   int DEK_THRESHOLD = 64;
   int DEK_KEY_SIZE = 16;
->>>>>>> 7d874563
 }