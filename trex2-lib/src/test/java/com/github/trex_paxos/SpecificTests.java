--- conflicted
+++ resolved
@@ -22,6 +22,7 @@
 import java.util.logging.Level;
 import java.util.logging.Logger;
 
+import static org.assertj.core.api.AssertionsForClassTypes.assertThat;
 import static org.junit.jupiter.api.Assertions.assertEquals;
 
 public class SpecificTests {
@@ -74,40 +75,43 @@
     assertEquals(higherSelfPromiseNumber, node.progress.highestPromised(), "The node should not have updated its progress to the new ballot number");
     // And the node should have updated the progress committed index// And the node should have updated the progress committed index
     assertEquals(2L, node.progress.highestCommittedIndex(), "The node should have updated the progress committed index");
-
   }
-<<<<<<< HEAD
 
   /// An isolated node will increment its term when it times out and will be higher than a stable leader.
   /// When the isolated node rejoins it will request a catchup. The leader will respond with the current term.
-  /// The leader must also increment its term to be higher than the isolated node. This is because otherwise the isolated
-  /// will not accept the term and will keep on asking for catch-ups which is wasted network traffic.
+  /// The leader must also increment its term to be higher than the isolated node. This is because otherwise
+  /// the isolated noe will not accept the term and will keep on asking for catch-ups which is wasted network
+  /// traffic.
   @Test
   public void testCatchupWithHigherBallotNumberAndLowerCommittedSlotCausesLeaderToIncrementTheTerm() {
-    // Given that node 1 has accepted a value at slot 1 and has made a very high self promise
+    // Given leader node 1
     final var nodeId1 = (byte) 1;
     final var originalNumber = new BallotNumber(1, nodeId1);
     final var journal = new Simulation.TransparentJournal(nodeId1);
-    final var acceptPreviouslyCommittedSlot1 = new Accept(nodeId1, 1L, originalNumber, new Command("cmd", "data1".getBytes()));
-    final var acceptPreviouslyCommittedSlot2 = new Accept(nodeId1, 1L, originalNumber, new Command("cmd", "data2".getBytes()));
+    final var acceptPreviouslyCommittedSlot1 = new Accept((byte) 1, 1L, new BallotNumber(1, (byte) 1), new Command("cmd", "data".getBytes()));
     TrexNode node = new TrexNode(Level.INFO, nodeId1, threeNodeQuorum, journal) {{
+      this.progress = new Progress(nodeIdentifier, originalNumber, 1L, 1L);
       this.journal.journalAccept(acceptPreviouslyCommittedSlot1);
-      this.journal.journalAccept(acceptPreviouslyCommittedSlot2);
-      this.progress = new Progress(nodeIdentifier, originalNumber, 2L, 2L);
       this.setRole(TrexRole.LEAD);
     }};
+
+    assert node.progress.highestPromised().equals(originalNumber);
 
     // When we get a higher self promise catchup request
     final var nodeId2 = (byte) 2;
     final var higherSelfPromiseNumber = new BallotNumber(originalNumber.counter() + 1, nodeId2);
+
+    assert node.progress.highestPromised().lessThan(higherSelfPromiseNumber);
+
     final var catchup = new Catchup(nodeId2, nodeId1, 1L);
+    node.paxos(catchup);
 
-//    assert false : "Not implemented";
+    assertThat(node.progress.highestPromised().greaterThan(higherSelfPromiseNumber));
+    //assert !node.progress.highestPromised().equals(originalNumber);
   }
-=======
+
   // TODO other tests around low ball prepare. An isolate node should not be able to prevent progress.
   // TODO other tests around making sure commits are issued for every accept
-  
->>>>>>> 56a93f9c
+
 
 }